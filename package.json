--- conflicted
+++ resolved
@@ -5,11 +5,7 @@
   "icon": "resources/containerlab.png",
   "description": "Manages containerlab topologies in VS Code",
   "author": "SRL Labs",
-<<<<<<< HEAD
-  "version": "0.8.0",
-=======
   "version": "0.8.2",
->>>>>>> 8d403307
   "homepage": "https://containerlab.dev/manual/vsc-extension/",
   "engines": {
     "vscode": "^1.70.0"
@@ -756,13 +752,6 @@
   },
   "dependencies": {
     "@vscode/test-cli": "^0.0.10",
-<<<<<<< HEAD
-    "cytoscape-js-node-resizer": "^1.0.1",
-    "cytoscape-node-editing": "^4.1.1",
-    "install": "^0.13.0",
-    "npm": "^11.1.0",
-=======
->>>>>>> 8d403307
     "socket.io": "^4.8.1",
     "yaml": "^2.7.0"
   }
